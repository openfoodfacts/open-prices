import functools

from fastapi import APIRouter, BackgroundTasks, Depends, HTTPException, status
from fastapi_filter import FilterDepends
from fastapi_pagination import Page
from fastapi_pagination.ext.sqlalchemy import paginate
from sqlalchemy.orm import Session

from app import crud, schemas, tasks
from app.auth import get_current_user, get_current_user_optional
from app.db import get_db
from app.models import Price
from app.schemas import PriceFullWithRelations

router = APIRouter(prefix="/prices")


def price_transformer(
    prices: list[PriceFullWithRelations], current_user: schemas.UserCreate | None = None
) -> list[PriceFullWithRelations]:
    """Transformer function used to remove the file_path of private proofs.

    If current_user is None, the file_path is removed for all proofs that are
    not public. Otherwise, the file_path is removed for all proofs that are not
    public and do not belong to the current user or is not a moderator.

    :param prices: the list of prices to transform
    :param current_user: the current user, if authenticated
    :return: the transformed list of prices
    """
    for price in prices:
        if (
            current_user is None
            and price.proof is not None
            and price.proof.is_public is False
        ):
            price.proof.file_path = None
        elif (
            price.proof
            and price.proof.is_public is False
<<<<<<< HEAD
            and price.proof.owner != user_id
            and current_user is not None
            and not current_user.is_moderator
=======
            and (
                not current_user
                or (
                    current_user
                    and (price.proof.owner != current_user.user_id)
                    and not current_user.is_moderator
                )
            )
>>>>>>> 21c27930
        ):
            price.proof.file_path = None
    return prices


@router.get(
    "",
    response_model=Page[schemas.PriceFullWithRelations],
)
def get_prices(
    filters: schemas.PriceFilter = FilterDepends(schemas.PriceFilter),
    db: Session = Depends(get_db),
    current_user: schemas.UserCreate | None = Depends(get_current_user_optional),
) -> list[Price]:
    return paginate(
        db,
        crud.get_prices_query(filters=filters),
        transformer=functools.partial(price_transformer, current_user=current_user),
    )


@router.post(
    "",
    response_model=schemas.PriceFull,
    status_code=status.HTTP_201_CREATED,
)
def create_price(
    price: schemas.PriceCreateWithValidation,
    background_tasks: BackgroundTasks,
    current_user: schemas.UserCreate = Depends(get_current_user),
    db: Session = Depends(get_db),
) -> Price:
    """
    Create a new price.

    This endpoint requires authentication.
    """
    # check if we have a proof_id provided
    if price.proof_id is not None:
        db_proof = crud.get_proof_by_id(db, id=price.proof_id)
        if db_proof is None:
            # No proof exists with this id
            raise HTTPException(
                status_code=status.HTTP_400_BAD_REQUEST,
                detail="Proof not found",
            )
        else:
            # Check if the proof belongs to the current user,
            # or if the user is a moderator
            # Only proof uploaded by the user can be used
            if db_proof.owner != current_user.user_id and not current_user.is_moderator:
                raise HTTPException(
                    status_code=status.HTTP_403_FORBIDDEN,
                    detail="Proof does not belong to current user",
                )
    # create price
    db_price = crud.create_price(db, price=price, user=current_user)
    # update counts
    background_tasks.add_task(tasks.create_price_product, db, price=db_price)
    background_tasks.add_task(tasks.create_price_location, db, price=db_price)
    background_tasks.add_task(tasks.increment_user_price_count, db, user=current_user)
    if price.proof_id and db_proof:
        background_tasks.add_task(tasks.increment_proof_price_count, db, proof=db_proof)
    return db_price


@router.patch(
    path="/{price_id}",
    response_model=schemas.PriceFull,
    status_code=status.HTTP_200_OK,
)
def update_price(
    price_id: int,
    price_new_values: schemas.PriceBasicUpdatableFields,
    current_user: schemas.UserCreate = Depends(get_current_user),
    db: Session = Depends(get_db),
) -> Price:
    """
    Update a price.

    This endpoint requires authentication.
    A user can update only owned prices.
    """
    # fetch price with id = price_id
    db_price = crud.get_price_by_id(db, id=price_id)

    if not db_price:
        raise HTTPException(
            status_code=404,
            detail=f"Price with code {price_id} not found",
        )
    # Check if the price belongs to the current user
    if db_price.owner != current_user.user_id:
        raise HTTPException(
            status_code=status.HTTP_403_FORBIDDEN,
            detail="Price does not belong to current user",
        )

    # updated price
    return crud.update_price(db, db_price, price_new_values)


@router.delete(
    "/{price_id}",
    status_code=status.HTTP_204_NO_CONTENT,
)
def delete_price(
    price_id: int,
    current_user: schemas.UserCreate = Depends(get_current_user),
    db: Session = Depends(get_db),
) -> None:
    """
    Delete a price.

    This endpoint requires authentication.
    A user can delete only owned prices.
    """
    db_price = crud.get_price_by_id(db, id=price_id)
    # get price
    if not db_price:
        raise HTTPException(
            status_code=404,
            detail=f"Price with code {price_id} not found",
        )
    # Check if the price belongs to the current user
    if db_price.owner != current_user.user_id:
        raise HTTPException(
            status_code=status.HTTP_403_FORBIDDEN,
            detail="Price does not belong to current user",
        )
    # delete price
    crud.delete_price(db, db_price=db_price)
    return None<|MERGE_RESOLUTION|>--- conflicted
+++ resolved
@@ -38,11 +38,6 @@
         elif (
             price.proof
             and price.proof.is_public is False
-<<<<<<< HEAD
-            and price.proof.owner != user_id
-            and current_user is not None
-            and not current_user.is_moderator
-=======
             and (
                 not current_user
                 or (
@@ -51,7 +46,6 @@
                     and not current_user.is_moderator
                 )
             )
->>>>>>> 21c27930
         ):
             price.proof.file_path = None
     return prices
