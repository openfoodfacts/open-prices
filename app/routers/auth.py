import time
import uuid
from typing import Annotated

import requests
from fastapi import APIRouter, Depends, HTTPException, Query, status
from fastapi.security import OAuth2PasswordRequestForm
from sqlalchemy.orm import Session
from starlette.responses import JSONResponse

from app import crud, schemas
from app.auth import oauth2_scheme
from app.config import settings
from app.db import get_db
from app.models import Session as SessionModel

auth_router = APIRouter(prefix="/auth")
session_router = APIRouter(prefix="/session")


def create_token(user_id: str) -> str:
    return f"{user_id}__U{str(uuid.uuid4())}"


def get_current_session(
    token: Annotated[str, Depends(oauth2_scheme)], db: Session = Depends(get_db)
) -> SessionModel:
    """Get the current user session, if authenticated.

    This function is used as a dependency in endpoints that require
    authentication. It raises an HTTPException if the user is not
    authenticated.

    :param token: the authentication token
    :param db: the database session
    :raises HTTPException: if the user is not authenticated
    :return: the current user session
    """
    if token and "__U" in token:
        session = crud.get_session_by_token(db, token=token)
        if session:
            return crud.update_session_last_used_field(db, session=session)
    raise HTTPException(
        status_code=status.HTTP_401_UNAUTHORIZED,
        detail="Invalid authentication credentials",
        headers={"WWW-Authenticate": "Bearer"},
    )


@auth_router.post("")
def authentication(
    form_data: Annotated[OAuth2PasswordRequestForm, Depends()],
    set_cookie: Annotated[
        bool,
        Query(
            description="if set to 1, the token is also set as a cookie "
            "named 'session' in the response. This parameter must be passed "
            "as a query parameter, e.g.: /auth?set_cookie=1"
        ),
    ] = False,
    db: Session = Depends(get_db),
) -> dict[str, str]:
    """
    Authentication: provide username/password and get a bearer token in return.

    - **username**: Open Food Facts user_id (not email)
    - **password**: user password (clear text, but HTTPS encrypted)

    A **token** is returned. If the **set_cookie** parameter is set to 1,
    the token is also set as a cookie named "session" in the response.

    To authenticate, you can either:
    - use the **Authorization** header with the **Bearer** scheme,
      e.g.: "Authorization: bearer token"
    - use the **session** cookie, e.g.: "Cookie: session=token"
    """
    if "oauth2_server_url" not in settings.model_dump():
        raise HTTPException(
            status_code=status.HTTP_500_INTERNAL_SERVER_ERROR,
            detail="OAUTH2_SERVER_URL environment variable missing",
        )

    # By specifying body=1, information about the user is returned in the
    # response, including the user_id
    data = {"user_id": form_data.username, "password": form_data.password, "body": 1}
    response = requests.post(f"{settings.oauth2_server_url}", data=data)
    if response.status_code == 200:
        # form_data.username can be the user_id or the email, so we need to
        # fetch the user_id from the response
        # We also need to lowercase the user_id as it's case-insensitive
        user_id = response.json()["user_id"].lower().strip()
        token = create_token(user_id)
        session, *_ = crud.create_session(db, user_id=user_id, token=token)
        session = crud.update_session_last_used_field(db, session=session)
        # set the cookie if requested
        final_response = JSONResponse({"access_token": token, "token_type": "bearer"})
        if set_cookie:
            # Don't add httponly=True or secure=True as it's still in
            # development phase, but it should be added once the front-end
            # is ready
<<<<<<< HEAD
            final_response.set_cookie(key="opsession", value=token)
        return final_response
    elif r.status_code == 403:
=======
            response.cookies.update({"opsession": token})
        return {"access_token": token, "token_type": "bearer"}
    elif response.status_code == 403:
>>>>>>> a2a121cc
        time.sleep(2)  # prevents brute-force
        raise HTTPException(
            status_code=status.HTTP_401_UNAUTHORIZED,
            detail="Invalid authentication credentials",
            headers={"WWW-Authenticate": "Bearer"},
        )
    raise HTTPException(
        status_code=status.HTTP_500_INTERNAL_SERVER_ERROR, detail="Server error"
    )


@session_router.get("", response_model=schemas.SessionBase)
def get_user_session(
    current_session: SessionModel = Depends(get_current_session),
) -> SessionModel:
    """Return information about the current user session."""
    return current_session


@session_router.delete("")
def delete_user_session(
    current_session: SessionModel = Depends(get_current_session),
    db: Session = Depends(get_db),
) -> dict[str, str]:
    """Delete the current user session.

    If the provided session token or cookie is invalid, a HTTP 401 response
    is returned.
    """
    crud.delete_session(db, current_session.id)
    return {"status": "ok"}<|MERGE_RESOLUTION|>--- conflicted
+++ resolved
@@ -98,15 +98,9 @@
             # Don't add httponly=True or secure=True as it's still in
             # development phase, but it should be added once the front-end
             # is ready
-<<<<<<< HEAD
-            final_response.set_cookie(key="opsession", value=token)
+            final_response.set_cookie({"opsession": token})
         return final_response
-    elif r.status_code == 403:
-=======
-            response.cookies.update({"opsession": token})
-        return {"access_token": token, "token_type": "bearer"}
     elif response.status_code == 403:
->>>>>>> a2a121cc
         time.sleep(2)  # prevents brute-force
         raise HTTPException(
             status_code=status.HTTP_401_UNAUTHORIZED,
