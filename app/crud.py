import random
import string
from mimetypes import guess_extension
from pathlib import Path
from typing import Any, Optional, Sequence

from fastapi import UploadFile
from fastapi_filter.contrib.sqlalchemy import Filter
from sqlalchemy import Row, Select, delete, select
from sqlalchemy.orm import Session, joinedload
from sqlalchemy.sql import func

from app import config
from app.enums import LocationOSMEnum, ProofTypeEnum
from app.models import Location, Price, Product, Proof
from app.models import Session as SessionModel
from app.models import User
from app.schemas import (
    LocationCreate,
    LocationFilter,
    PriceBasicUpdatableFields,
    PriceCreate,
    PriceFilter,
    ProductCreate,
    ProductFilter,
    ProductFull,
    ProofBasicUpdatableFields,
    ProofFilter,
    UserCreate,
)


# Users
# ------------------------------------------------------------------------------
def get_users_query(filters: Filter | None = None) -> Select[tuple[User]]:
    """Useful for pagination."""
    query = select(User)
    if filters:
        query = filters.filter(query)
        query = filters.sort(query)
    return query


def get_users(db: Session, filters: Filter | None = None) -> Sequence[Row[tuple[User]]]:
    """Return a list of users from the database.

    :param db: the database session
    :param filters: the filters to apply to the query, defaults to None
    :return: the list of users
    """
    return db.execute(get_users_query(filters=filters)).all()


def get_user_by_user_id(db: Session, user_id: str) -> Optional[User]:
    return db.query(User).filter(User.user_id == user_id).first()


def get_session_by_token(db: Session, token: str) -> Optional[SessionModel]:
    """Return the session linked to the token.

    :param db: the database session
    :param token: the session token
    :return: the session
    """
    return db.query(SessionModel).join(User).filter(SessionModel.token == token).first()


def create_user(db: Session, user_id: str, is_moderator: bool = False) -> User:
    """Create a user in the database.

    :param db: the database session
    :param user_id: the Open Food Facts user ID
    :param token: the session token
    :return: the created user
    """
    user = User(user_id=user_id, is_moderator=is_moderator)
    db.add(user)
    db.commit()
    db.refresh(user)
    return user


def _create_session(db: Session, user: User, token: str) -> SessionModel:
    """Create a session in the database.

    :param db: the database session
    :param user: the user linked to the session
    :param token: the session token
    :return: the created session
    """
    session = SessionModel(token=token, user=user)
    db.add(session)
    db.commit()
    db.refresh(session)
    return session


def create_session(
    db: Session, user_id: str, token: str
) -> tuple[SessionModel, User, bool]:
    """Create a new session (and optionally the user if it doesn't exist) in
    DB.

    :param db: the database session
    :param user_id: the Open Food Facts user ID
    :param token: the session token
    :return: the created session, the user and a boolean indicating whether the
        user was created or not
    """
    created = False
    user = get_user_by_user_id(db, user_id=user_id)
    if not user:
        user = create_user(db, user_id=user_id)
        session: SessionModel = _create_session(db, user=user, token=token)
        created = True
    else:
        session = get_session_by_token(db, token=token) or _create_session(
            db, user=user, token=token
        )
    return session, user, created


def update_session_last_used_field(db: Session, session: SessionModel) -> SessionModel:
    """Update the last_used field of a session to the current time."""
    session.last_used = func.now()
    db.commit()
    db.refresh(session)
    return session


def increment_user_price_count(db: Session, user: UserCreate) -> UserCreate:
    """Increment the price count of a user.

    This is used to keep track of the number of prices linked to a user.
    """
    user.price_count += 1
    db.commit()
    db.refresh(user)
    return user


def delete_user(db: Session, user_id: str) -> bool:
    db_user = get_user_by_user_id(db, user_id=user_id)
    if db_user:
        db.delete(db_user)
        db.commit()
        return True
    return False


def delete_session(db: Session, session_id: int) -> bool:
    """Delete the user session.

    :param db: the database session
    :param session_id: the DB session ID
    :return: a bool indicating whether the session was deleted
    """
    results = db.execute(delete(SessionModel).where(SessionModel.id == session_id))
    db.commit()
    return results.rowcount > 0


def update_user_moderator(db: Session, user_id: str, is_moderator: bool) -> bool:
    """Update the moderator status of a user.

    :param db: the database session
    :param user_id: the user ID
    :param is_moderator: boolean indicating if user should be a moderator
    :return: bool indicating status was successfully updated
    """
    db_user = get_user_by_user_id(db, user_id=user_id)
    if db_user:
        db_user.is_moderator = is_moderator
        db.commit()
        return True
    return False


# Products
# ------------------------------------------------------------------------------
def get_products_query(filters: ProductFilter | None = None) -> Select[tuple[Product]]:
    """Useful for pagination."""
    query = select(Product)
    if filters:
        # TEMP: manage array filtering manually (not available in fastapi-filter)  # noqa
        if filters.categories_tags__contains:
            query = query.filter(
                Product.categories_tags.contains([filters.categories_tags__contains])
            )
            filters.categories_tags__contains = None
        if filters.labels_tags__contains:
            query = query.filter(
                Product.categories_tags.contains([filters.labels_tags__contains])
            )
            filters.labels_tags__contains = None
        query = filters.filter(query)
        query = filters.sort(query)
    return query


def get_products(
    db: Session, filters: ProductFilter | None = None
) -> Sequence[Row[tuple[Product]]]:
    return db.execute(get_products_query(filters=filters)).all()


def get_product_by_id(db: Session, id: int) -> Optional[Product]:
    return db.query(Product).filter(Product.id == id).first()


def get_product_by_code(db: Session, code: str) -> Optional[Product]:
    return db.query(Product).filter(Product.code == code).first()


def create_product(
    db: Session, product: ProductCreate, price_count: int = 0
) -> Product:
    """Create a product in the database.

    :param db: the database session
    :param product: the product to create
    :param price_count: the number of prices linked to the product, defaults
        to 0
    :return: the created product
    """
    db_product = Product(price_count=price_count, **product.model_dump())
    db.add(db_product)
    db.commit()
    db.refresh(db_product)
    return db_product


def get_or_create_product(
    db: Session, product: ProductCreate, init_price_count: int = 0
) -> tuple[Product, bool]:
    """Get or create a product in the database.

    :param db: the database session
    :param product: the product to create
    :param init_price_count: the initial number of prices linked to the
        product if a product is created, defaults to 0
    :return: the created product and a boolean indicating whether the product
        was created or not
    """
    created = False
    db_product = get_product_by_code(db, code=product.code)
    if not db_product:
        db_product = create_product(db, product=product, price_count=init_price_count)
        created = True
    return db_product, created


def update_product(
    db: Session, product: Product, update_dict: dict[str, Any]
) -> Product:
    for key, value in update_dict.items():
        setattr(product, key, value)
    db.commit()
    db.refresh(product)
    return product


def increment_product_price_count(db: Session, product: Product) -> Product:
    """Increment the price count of a product.

    This is used to keep track of the number of prices linked to a product.
    """
    product.price_count += 1
    db.commit()
    db.refresh(product)
    return product


# Prices
# ------------------------------------------------------------------------------
def get_prices_query(
    with_join_product: bool = True,
    with_join_location: bool = True,
    with_join_proof: bool = True,
    filters: PriceFilter | None = None,
) -> Select[tuple[Price]]:
    """Useful for pagination."""
    query = select(Price)
    if with_join_product:
        query = query.options(joinedload(Price.product))
    if with_join_location:
        query = query.options(joinedload(Price.location))
    if with_join_proof:
        query = query.options(joinedload(Price.proof))
    if filters:
        query = filters.filter(query)
        query = filters.sort(query)
    return query


def get_prices(
    db: Session, filters: PriceFilter | None = None
) -> Sequence[Row[tuple[Price]]]:
    return db.execute(get_prices_query(filters=filters)).all()


def get_price_by_id(db: Session, id: int) -> Price | None:
    return db.query(Price).filter(Price.id == id).first()


def create_price(db: Session, price: PriceCreate, user: UserCreate) -> Price:
    db_price = Price(**price.model_dump(), owner=user.user_id)
    db.add(db_price)
    db.commit()
    db.refresh(db_price)
    return db_price


def link_price_product(
    db: Session, price: Price, product: ProductFull | Product
) -> Price:
    """Link the product DB object to the price DB object and return the updated
    price."""
    price.product_id = product.id
    db.commit()
    db.refresh(price)
    return price


def set_price_location(db: Session, price: Price, location: Location) -> Price:
    price.location_id = location.id
    db.commit()
    db.refresh(price)
    return price


def delete_price(db: Session, db_price: Price) -> bool:
    db.delete(db_price)
    db_user = get_user_by_user_id(db, user_id=db_price.owner)
    if db_user is not None:
        db_user.price_count -= 1
    db_product = get_product_by_id(db, id=db_price.product_id)
    if db_product is not None:
        db_product.price_count -= 1
    db_location = get_location_by_id(db, id=db_price.location_id)
    if db_location is not None:
        db_location.price_count -= 1
    db_proof = get_proof_by_id(db, id=db_price.proof_id)
    if db_proof is not None:
        db_proof.price_count -= 1
    db.commit()
    return True


def update_price(
    db: Session, price: Price, new_values: PriceBasicUpdatableFields
) -> Price:
    new_values_cleaned = new_values.model_dump(exclude_unset=True)
    for key in new_values_cleaned:
        setattr(price, key, new_values_cleaned[key])
    db.commit()
    db.refresh(price)
    return price


# Proofs
# ------------------------------------------------------------------------------
def get_proofs_query(filters: ProofFilter | None = None) -> Select[tuple[Proof]]:
    """Useful for pagination."""
    query = select(Proof)
    if filters:
        query = filters.filter(query)
        query = filters.sort(query)
    return query


def get_proofs(
    db: Session, filters: ProofFilter | None = None
) -> Sequence[Row[tuple[Proof]]]:
    return db.execute(get_proofs_query(filters=filters)).all()


def get_proof_by_id(db: Session, id: int) -> Proof | None:
    return db.query(Proof).filter(Proof.id == id).first()


def create_proof(
    db: Session,
    file_path: str,
    mimetype: str,
    type: ProofTypeEnum,
    user: UserCreate,
    is_public: bool = True,
    price_count: int = 0,
) -> Proof:
    """Create a proof in the database.

    :param db: the database session
    :param file_path: the path to the file
    :param mimetype: the mimetype of the file
    :param user: the user who uploaded the file
    :param is_public: whether the proof is public or not
    :return: the created proof
    """
    db_proof = Proof(
        file_path=file_path,
        mimetype=mimetype,
        type=type,
        owner=user.user_id,
        is_public=is_public,
        price_count=price_count,
    )
    db.add(db_proof)
    db.commit()
    db.refresh(db_proof)
    return db_proof


def _get_extension_and_mimetype(file: UploadFile) -> tuple[str, str]:
    """Get the extension and mimetype of the file.
    Defaults to '.bin', 'application/octet-stream'.
    Also manage webp case: https://stackoverflow.com/a/67938698/4293684
    """

    # Most generic according to https://stackoverflow.com/a/12560996
    DEFAULT = ".bin", "application/octet-stream"

    mimetype = file.content_type
    if mimetype is None:
        return DEFAULT
    extension = guess_extension(mimetype)
    if extension is None:
        if mimetype == "image/webp":
            return ".webp", mimetype
        else:
            return DEFAULT
    return extension, mimetype


def create_proof_file(file: UploadFile) -> tuple[str, str]:
    """Create a file in the images directory with a random name and the
    correct extension.

    :param file: the file to save
    :return: the file path and the mimetype
    """
    # Generate a random name for the file
    # This name will be used to display the image to the client, so it
    # shouldn't be discoverable
    file_stem = "".join(random.choices(string.ascii_letters + string.digits, k=10))
    extension, mimetype = _get_extension_and_mimetype(file)
    # We store the images in directories containing up to 1000 images
    # Once we reach 1000 images, we create a new directory by increasing
    # the directory ID
    # This is used to prevent the base image directory from containing too many
    # files
    images_dir = config.settings.images_dir
    current_dir_id = max(
        (int(p.name) for p in images_dir.iterdir() if p.is_dir() and p.name.isdigit()),
        default=1,
    )
    current_dir_id_str = f"{current_dir_id:04d}"
    current_dir = images_dir / current_dir_id_str
    if current_dir.exists() and len(list(current_dir.iterdir())) >= 1_000:
        # if the current directory contains 1000 images, we create a new one
        current_dir_id += 1
        current_dir = images_dir / str(current_dir_id)
    current_dir.mkdir(exist_ok=True, parents=True)
    full_file_path = current_dir / f"{file_stem}{extension}"
    # write the content of the file to the new file
    with full_file_path.open("wb") as f:
        f.write(file.file.read())
    # Build file_path
    file_path = f"{current_dir_id_str}/{file_stem}{extension}"
    return (file_path, mimetype)


def increment_proof_price_count(db: Session, proof: Proof) -> Proof:
    """Increment the price count of a proof.

    This is used to keep track of the number of prices linked to a proof.
    """
    proof.price_count += 1
    db.commit()
    db.refresh(proof)
    return proof


<<<<<<< HEAD
def delete_proof(db: Session, db_proof: Proof) -> bool:
=======
def update_proof(db: Session, proof: Proof, new_values: ProofBasicUpdatableFields):
    new_values_cleaned = new_values.model_dump(exclude_unset=True)
    for key in new_values_cleaned:
        setattr(proof, key, new_values_cleaned[key])
    db.commit()
    db.refresh(proof)
    return proof


def delete_proof(db: Session, db_proof: ProofFull) -> bool:
>>>>>>> 21c27930
    # we delete the image of the proof
    file_path_obj = Path(db_proof.file_path)
    # Check if the file exists
    if file_path_obj.exists():
        # remove the file
        file_path_obj.unlink()
    # then we delete the proof
    db.delete(db_proof)
    db.commit()
    return True


# Locations
# ------------------------------------------------------------------------------
def get_locations_query(
    filters: LocationFilter | None = None,
) -> Select[tuple[Location]]:
    """Useful for pagination."""
    query = select(Location)
    if filters:
        query = filters.filter(query)
        query = filters.sort(query)
    return query


def get_locations(
    db: Session, filters: LocationFilter | None = None
) -> Sequence[Row[tuple[Location]]]:
    return db.execute(get_locations_query(filters=filters)).all()


def get_location_by_id(db: Session, id: int) -> Location | None:
    return db.query(Location).filter(Location.id == id).first()


def get_location_by_osm_id_and_type(
    db: Session, osm_id: int, osm_type: LocationOSMEnum | str
) -> Location | None:
    return (
        db.query(Location)
        .filter(Location.osm_id == osm_id)
        .filter(Location.osm_type == osm_type)
        .first()
    )


def create_location(db: Session, location: LocationCreate) -> Location:
    """Create a location in the database.

    :param db: the database session
    :param location: the location to create
    :param price_count: the number of prices linked to the location, defaults
        to 0
    :return: the created location
    """
    db_location = Location(**location.model_dump())
    db.add(db_location)
    db.commit()
    db.refresh(db_location)
    return db_location


<<<<<<< HEAD
def get_or_create_location(
    db: Session, location: LocationCreate, init_price_count: int = 0
) -> tuple[Location, bool]:
=======
def get_or_create_location(db: Session, location: LocationCreate):
>>>>>>> 21c27930
    """Get or create a location in the database.

    :param db: the database session
    :param location: the location to create
    :param init_price_count: the initial number of prices linked to the
        location if a location is created, defaults to 0
    :return: the created location and a boolean indicating whether the location
        was created or not
    """
    created = False
    db_location = get_location_by_osm_id_and_type(
        db, osm_id=location.osm_id, osm_type=location.osm_type
    )
    if not db_location:
        db_location = create_location(db, location=location)
        created = True
    return db_location, created


def update_location(
    db: Session, location: Location, update_dict: dict[str, Any]
) -> Location:
    for key, value in update_dict.items():
        setattr(location, key, value)
    db.commit()
    db.refresh(location)
    return location


def increment_location_price_count(db: Session, location: Location) -> Location:
    """Increment the price count of a location.

    This is used to keep track of the number of prices linked to a location.
    """
    location.price_count += 1
    db.commit()
    db.refresh(location)
    return location<|MERGE_RESOLUTION|>--- conflicted
+++ resolved
@@ -481,9 +481,6 @@
     return proof
 
 
-<<<<<<< HEAD
-def delete_proof(db: Session, db_proof: Proof) -> bool:
-=======
 def update_proof(db: Session, proof: Proof, new_values: ProofBasicUpdatableFields):
     new_values_cleaned = new_values.model_dump(exclude_unset=True)
     for key in new_values_cleaned:
@@ -493,8 +490,7 @@
     return proof
 
 
-def delete_proof(db: Session, db_proof: ProofFull) -> bool:
->>>>>>> 21c27930
+def delete_proof(db: Session, db_proof: Proof) -> bool:
     # we delete the image of the proof
     file_path_obj = Path(db_proof.file_path)
     # Check if the file exists
@@ -557,13 +553,9 @@
     return db_location
 
 
-<<<<<<< HEAD
 def get_or_create_location(
-    db: Session, location: LocationCreate, init_price_count: int = 0
+    db: Session, location: LocationCreate
 ) -> tuple[Location, bool]:
-=======
-def get_or_create_location(db: Session, location: LocationCreate):
->>>>>>> 21c27930
     """Get or create a location in the database.
 
     :param db: the database session
