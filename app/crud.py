import random
import string
from mimetypes import guess_extension
from pathlib import Path
from typing import Any, Optional, Sequence

from fastapi import UploadFile
from fastapi_filter.contrib.sqlalchemy import Filter
from sqlalchemy import Row, Select, select
from sqlalchemy.orm import Session, joinedload
from sqlalchemy.sql import func

from app import config
from app.enums import LocationOSMEnum, ProofTypeEnum
from app.models import Location, Price, Product, Proof
from app.models import Session as SessionModel
from app.models import User
from app.schemas import (
    LocationCreate,
    LocationFilter,
<<<<<<< HEAD
=======
    LocationFull,
    PriceBasicUpdatableFields,
>>>>>>> e924d002
    PriceCreate,
    PriceFilter,
    ProductCreate,
    ProductFilter,
    ProductFull,
    ProofFilter,
    UserCreate,
)


# Users
# ------------------------------------------------------------------------------
def get_users_query(filters: Filter | None = None) -> Select[tuple[User]]:
    """Useful for pagination."""
    query = select(User)
    if filters:
        query = filters.filter(query)
        query = filters.sort(query)
    return query


def get_users(db: Session, filters: Filter | None = None) -> Sequence[Row[tuple[User]]]:
    """Return a list of users from the database.

    :param db: the database session
    :param filters: the filters to apply to the query, defaults to None
    :return: the list of users
    """
    return db.execute(get_users_query(filters=filters)).all()


def get_user_by_user_id(db: Session, user_id: str) -> Optional[User]:
    return db.query(User).filter(User.user_id == user_id).first()


def get_session_by_token(db: Session, token: str) -> Optional[SessionModel]:
    """Return the session linked to the token.

    :param db: the database session
    :param token: the session token
    :return: the session
    """
    return db.query(SessionModel).join(User).filter(SessionModel.token == token).first()


def create_user(db: Session, user_id: str, is_moderator: bool = False) -> User:
    """Create a user in the database.

    :param db: the database session
    :param user_id: the Open Food Facts user ID
    :param token: the session token
    :return: the created user
    """
    user = User(user_id=user_id, is_moderator=is_moderator)
    db.add(user)
    db.commit()
    db.refresh(user)
    return user


def _create_session(db: Session, user: User, token: str) -> SessionModel:
    """Create a session in the database.

    :param db: the database session
    :param user: the user linked to the session
    :param token: the session token
    :return: the created session
    """
    session = SessionModel(token=token, user=user)
    db.add(session)
    db.commit()
    db.refresh(session)
    return session


def create_session(
    db: Session, user_id: str, token: str
) -> tuple[SessionModel, User, bool]:
    """Create a new session (and optionally the user if it doesn't exist) in
    DB.

    :param db: the database session
    :param user_id: the Open Food Facts user ID
    :param token: the session token
    :return: the created session, the user and a boolean indicating whether the
        user was created or not
    """
    created = False
    user = get_user_by_user_id(db, user_id=user_id)
    if not user:
        user = create_user(db, user_id=user_id)
        session: SessionModel = _create_session(db, user=user, token=token)
        created = True
    else:
        session = get_session_by_token(db, token=token) or _create_session(
            db, user=user, token=token
        )
    return session, user, created


def update_session_last_used_field(db: Session, session: SessionModel) -> SessionModel:
    """Update the last_used field of a session to the current time."""
    session.last_used = func.now()
    db.commit()
    db.refresh(session)
    return session


def increment_user_price_count(db: Session, user: UserCreate) -> UserCreate:
    """Increment the price count of a user.

    This is used to keep track of the number of prices linked to a user.
    """
    user.price_count += 1
    db.commit()
    db.refresh(user)
    return user


def delete_user(db: Session, user_id: str) -> bool:
    db_user = get_user_by_user_id(db, user_id=user_id)
    if db_user:
        db.delete(db_user)
        db.commit()
        return True
    return False


def delete_session(db: Session, session_id: int) -> bool:
    """Delete the user session.

    :param db: the database session
    :param session_id: the DB session ID
    :return: a bool indicating whether the session was deleted
    """
    results = db.execute(
        SessionModel.__table__.delete().where(SessionModel.id == session_id)
    )
    db.commit()
    return results.rowcount > 0


def update_user_moderator(db: Session, user_id: str, is_moderator: bool) -> bool:
    """Update the moderator status of a user.

    :param db: the database session
    :param user_id: the user ID
    :param is_moderator: boolean indicating if user should be a moderator
    :return: bool indicating status was successfully updated
    """
    db_user = get_user_by_user_id(db, user_id=user_id)
    if db_user:
        db_user.is_moderator = is_moderator
        db.commit()
        return True
    return False


# Products
# ------------------------------------------------------------------------------
def get_products_query(filters: ProductFilter | None = None) -> Select[tuple[Product]]:
    """Useful for pagination."""
    query = select(Product)
    if filters:
        query = filters.filter(query)
        query = filters.sort(query)
    return query


def get_products(
    db: Session, filters: ProductFilter | None = None
) -> Sequence[Row[tuple[Product]]]:
    return db.execute(get_products_query(filters=filters)).all()


def get_product_by_id(db: Session, id: int) -> Optional[Product]:
    return db.query(Product).filter(Product.id == id).first()


def get_product_by_code(db: Session, code: str) -> Optional[Product]:
    return db.query(Product).filter(Product.code == code).first()


def create_product(
    db: Session, product: ProductCreate, price_count: int = 0
) -> Product:
    """Create a product in the database.

    :param db: the database session
    :param product: the product to create
    :param price_count: the number of prices linked to the product, defaults
        to 0
    :return: the created product
    """
    db_product = Product(price_count=price_count, **product.model_dump())
    db.add(db_product)
    db.commit()
    db.refresh(db_product)
    return db_product


def get_or_create_product(
    db: Session, product: ProductCreate, init_price_count: int = 0
) -> tuple[Product, bool]:
    """Get or create a product in the database.

    :param db: the database session
    :param product: the product to create
    :param init_price_count: the initial number of prices linked to the
        product if a product is created, defaults to 0
    :return: the created product and a boolean indicating whether the product
        was created or not
    """
    created = False
    db_product = get_product_by_code(db, code=product.code)
    if not db_product:
        db_product = create_product(db, product=product, price_count=init_price_count)
        created = True
    return db_product, created


def update_product(
    db: Session, product: Product, update_dict: dict[str, Any]
) -> Product:
    for key, value in update_dict.items():
        setattr(product, key, value)
    db.commit()
    db.refresh(product)
    return product


def increment_product_price_count(db: Session, product: Product) -> Product:
    """Increment the price count of a product.

    This is used to keep track of the number of prices linked to a product.
    """
    product.price_count += 1
    db.commit()
    db.refresh(product)
    return product


# Prices
# ------------------------------------------------------------------------------
def get_prices_query(
    with_join_product: bool = True,
    with_join_location: bool = True,
    with_join_proof: bool = True,
    filters: PriceFilter | None = None,
) -> Select[tuple[Price]]:
    """Useful for pagination."""
    query = select(Price)
    if with_join_product:
        query = query.options(joinedload(Price.product))
    if with_join_location:
        query = query.options(joinedload(Price.location))
    if with_join_proof:
        query = query.options(joinedload(Price.proof))
    if filters:
        query = filters.filter(query)
        query = filters.sort(query)
    return query


def get_prices(
    db: Session, filters: PriceFilter | None = None
) -> Sequence[Row[tuple[Price]]]:
    return db.execute(get_prices_query(filters=filters)).all()


def get_price_by_id(db: Session, id: int) -> Price | None:
    return db.query(Price).filter(Price.id == id).first()


def create_price(db: Session, price: PriceCreate, user: UserCreate) -> Price:
    db_price = Price(**price.model_dump(), owner=user.user_id)
    db.add(db_price)
    db.commit()
    db.refresh(db_price)
    return db_price


def link_price_product(
    db: Session, price: Price, product: ProductFull | Product
) -> Price:
    """Link the product DB object to the price DB object and return the updated
    price."""
    price.product_id = product.id
    db.commit()
    db.refresh(price)
    return price


def set_price_location(db: Session, price: Price, location: Location) -> Price:
    price.location_id = location.id
    db.commit()
    db.refresh(price)
    return price


def delete_price(db: Session, db_price: Price) -> bool:
    db.delete(db_price)
    db_user = get_user_by_user_id(db, user_id=db_price.owner)
    if db_user is not None:
        db_user.price_count -= 1
    db_product = get_product_by_id(db, id=db_price.product_id)
    if db_product is not None:
        db_product.price_count -= 1
    db_location = get_location_by_id(db, id=db_price.location_id)
    if db_location is not None:
        db_location.price_count -= 1
    db_proof = get_proof_by_id(db, id=db_price.proof_id)
    if db_proof is not None:
        db_proof.price_count -= 1
    db.commit()
    return True


def update_price(db: Session, price: Price, new_values: PriceBasicUpdatableFields):
    new_values_cleaned = new_values.model_dump(exclude_unset=True)
    for key in new_values_cleaned:
        setattr(price, key, new_values_cleaned[key])
    db.commit()
    db.refresh(price)
    return price


# Proofs
# ------------------------------------------------------------------------------
def get_proofs_query(filters: ProofFilter | None = None) -> Select[tuple[Proof]]:
    """Useful for pagination."""
    query = select(Proof)
    if filters:
        query = filters.filter(query)
        query = filters.sort(query)
    return query


def get_proofs(
    db: Session, filters: ProofFilter | None = None
) -> Sequence[Row[tuple[Proof]]]:
    return db.execute(get_proofs_query(filters=filters)).all()


def get_proof_by_id(db: Session, id: int) -> Proof | None:
    return db.query(Proof).filter(Proof.id == id).first()


def create_proof(
    db: Session,
    file_path: str,
    mimetype: str,
    type: ProofTypeEnum,
    user: UserCreate,
    is_public: bool = True,
    price_count: int = 0,
) -> Proof:
    """Create a proof in the database.

    :param db: the database session
    :param file_path: the path to the file
    :param mimetype: the mimetype of the file
    :param user: the user who uploaded the file
    :param is_public: whether the proof is public or not
    :return: the created proof
    """
    db_proof = Proof(
        file_path=file_path,
        mimetype=mimetype,
        type=type,
        owner=user.user_id,
        is_public=is_public,
        price_count=price_count,
    )
    db.add(db_proof)
    db.commit()
    db.refresh(db_proof)
    return db_proof


def _get_extension_and_mimetype(file: UploadFile) -> tuple[str, str]:
    """Get the extension and mimetype of the file.
    Defaults to '.bin', 'application/octet-stream'.
    Also manage webp case: https://stackoverflow.com/a/67938698/4293684
    """

    # Most generic according to https://stackoverflow.com/a/12560996
    DEFAULT = ".bin", "application/octet-stream"

    mimetype = file.content_type
    if mimetype is None:
        return DEFAULT
    extension = guess_extension(mimetype)
    if extension is None:
        if mimetype == "image/webp":
            return ".webp", mimetype
        else:
            return DEFAULT
    return extension, mimetype


def create_proof_file(file: UploadFile) -> tuple[str, str]:
    """Create a file in the images directory with a random name and the
    correct extension.

    :param file: the file to save
    :return: the file path and the mimetype
    """
    # Generate a random name for the file
    # This name will be used to display the image to the client, so it
    # shouldn't be discoverable
    file_stem = "".join(random.choices(string.ascii_letters + string.digits, k=10))
    extension, mimetype = _get_extension_and_mimetype(file)
    # We store the images in directories containing up to 1000 images
    # Once we reach 1000 images, we create a new directory by increasing
    # the directory ID
    # This is used to prevent the base image directory from containing too many
    # files
    images_dir = config.settings.images_dir
    current_dir_id = max(
        (int(p.name) for p in images_dir.iterdir() if p.is_dir() and p.name.isdigit()),
        default=1,
    )
    current_dir_id_str = f"{current_dir_id:04d}"
    current_dir = images_dir / current_dir_id_str
    if current_dir.exists() and len(list(current_dir.iterdir())) >= 1_000:
        # if the current directory contains 1000 images, we create a new one
        current_dir_id += 1
        current_dir = images_dir / str(current_dir_id)
    current_dir.mkdir(exist_ok=True, parents=True)
    full_file_path = current_dir / f"{file_stem}{extension}"
    # write the content of the file to the new file
    with full_file_path.open("wb") as f:
        f.write(file.file.read())
    # Build file_path
    file_path = f"{current_dir_id_str}/{file_stem}{extension}"
    return (file_path, mimetype)


def increment_proof_price_count(db: Session, proof: Proof) -> Proof:
    """Increment the price count of a proof.

    This is used to keep track of the number of prices linked to a proof.
    """
    proof.price_count += 1
    db.commit()
    db.refresh(proof)
    return proof


def delete_proof(db: Session, db_proof: Proof) -> bool:
    # we delete the image of the proof
    file_path_obj = Path(db_proof.file_path)
    # Check if the file exists
    if file_path_obj.exists():
        # remove the file
        file_path_obj.unlink()
    # then we delete the proof
    db.delete(db_proof)
    db.commit()
    return True


# Locations
# ------------------------------------------------------------------------------
def get_locations_query(
    filters: LocationFilter | None = None,
) -> Select[tuple[Location]]:
    """Useful for pagination."""
    query = select(Location)
    if filters:
        query = filters.filter(query)
        query = filters.sort(query)
    return query


def get_locations(
    db: Session, filters: LocationFilter | None = None
) -> Sequence[Row[tuple[Location]]]:
    return db.execute(get_locations_query(filters=filters)).all()


def get_location_by_id(db: Session, id: int) -> Location | None:
    return db.query(Location).filter(Location.id == id).first()


def get_location_by_osm_id_and_type(
    db: Session, osm_id: int, osm_type: LocationOSMEnum | str
) -> Location | None:
    return (
        db.query(Location)
        .filter(Location.osm_id == osm_id)
        .filter(Location.osm_type == osm_type)
        .first()
    )


def create_location(
    db: Session, location: LocationCreate, price_count: int = 0
) -> Location:
    """Create a location in the database.

    :param db: the database session
    :param location: the location to create
    :param price_count: the number of prices linked to the location, defaults
        to 0
    :return: the created location
    """
    db_location = Location(price_count=price_count, **location.model_dump())
    db.add(db_location)
    db.commit()
    db.refresh(db_location)
    return db_location


def get_or_create_location(
    db: Session, location: LocationCreate, init_price_count: int = 0
) -> tuple[Location, bool]:
    """Get or create a location in the database.

    :param db: the database session
    :param location: the location to create
    :param init_price_count: the initial number of prices linked to the
        location if a location is created, defaults to 0
    :return: the created location and a boolean indicating whether the location
        was created or not
    """
    created = False
    db_location = get_location_by_osm_id_and_type(
        db, osm_id=location.osm_id, osm_type=location.osm_type
    )
    if not db_location:
        db_location = create_location(
            db, location=location, price_count=init_price_count
        )
        created = True
    return db_location, created


def update_location(
    db: Session, location: Location, update_dict: dict[str, Any]
) -> Location:
    for key, value in update_dict.items():
        setattr(location, key, value)
    db.commit()
    db.refresh(location)
    return location


def increment_location_price_count(db: Session, location: Location) -> Location:
    """Increment the price count of a location.

    This is used to keep track of the number of prices linked to a location.
    """
    location.price_count += 1
    db.commit()
    db.refresh(location)
    return location<|MERGE_RESOLUTION|>--- conflicted
+++ resolved
@@ -18,11 +18,7 @@
 from app.schemas import (
     LocationCreate,
     LocationFilter,
-<<<<<<< HEAD
-=======
-    LocationFull,
     PriceBasicUpdatableFields,
->>>>>>> e924d002
     PriceCreate,
     PriceFilter,
     ProductCreate,
