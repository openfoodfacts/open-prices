--- conflicted
+++ resolved
@@ -333,15 +333,9 @@
 
 
 def update_price(db: Session, price: Price, new_values: PriceBasicUpdatableFields):
-<<<<<<< HEAD
-    for [key, value] in new_values:
-        if value is not None:
-            setattr(price, key, value)
-=======
     new_values_cleaned = new_values.model_dump(exclude_unset=True)
     for key in new_values_cleaned:
         setattr(price, key, new_values_cleaned[key])
->>>>>>> ef019fc4
     db.commit()
     db.refresh(price)
     return price
