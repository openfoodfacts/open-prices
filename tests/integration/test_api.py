import datetime
import io

import pytest
from fastapi.encoders import jsonable_encoder
from fastapi.testclient import TestClient

from app import crud
from app.api import app, get_db
from app.db import Base, engine, session
from app.models import Session as SessionModel
from app.schemas import (
    LocationCreate,
    PriceCreate,
    ProductCreate,
    ProofFilter,
    UserCreate,
)

Base.metadata.create_all(bind=engine)


def override_get_db():
    try:
        db = session()
        yield db
    finally:
        # close the DB session
        db.close()


app.dependency_overrides[get_db] = override_get_db

db_session = pytest.fixture(override_get_db, scope="module")

# client setup & fixtures
# ------------------------------------------------------------------------------
client = TestClient(app)

PAGINATION_KEYS = ["items", "total", "page", "size", "pages"]

USER = UserCreate(user_id="user", token="user__Utoken")
USER_1 = UserCreate(user_id="user1", token="user1__Utoken1", price_count=0)
USER_2 = UserCreate(user_id="user2", token="user2__Utoken2", price_count=1)
PRODUCT = ProductCreate(code="8001505005592")
PRODUCT_1 = ProductCreate(
    code="0022314010025",
    product_name="Chestnut spread 500 g",
    product_quantity=500,
    product_quantity_unit="g",
    categories_tags=["en:spreads", "en:nuts-and-their-products"],
    brands="Clément Faugier",
    brands_tags=["clement-faugier"],
    labels_tags=[],
    source="off",
    unique_scans_n=20,
)
PRODUCT_2 = ProductCreate(
    code="0022314010100",
    product_name="Chestnut spread 100 g",
    product_quantity=100,
    product_quantity_unit="g",
    categories_tags=["en:spreads", "en:nuts-and-their-products"],
    brands="Clément Faugier",
    brands_tags=["clement-faugier"],
    labels_tags=[],
    source="off",
    unique_scans_n=10,
)
PRODUCT_3 = ProductCreate(
    code="3760091721969",
    product_name="Crème bio de châtaignes 320 g",
    product_quantity=320,
    product_quantity_unit="g",
    categories_tags=["en:spreads", "en:nuts-and-their-products"],
    brands="Ethiquable",
    brands_tags=["paysans-d-ici", "ethiquable"],
    labels_tags=["en:fair-trade", "en:organic", "en:made-in-france"],
    source="off",
    unique_scans_n=0,
)
LOCATION = LocationCreate(osm_id=3344841823, osm_type="NODE")
LOCATION_1 = LocationCreate(
    osm_id=652825274,
    osm_type="NODE",
    osm_name="Monoprix",
    osm_address_postcode="38000",
    osm_address_city="Grenoble",
    osm_address_country="France",
)
LOCATION_2 = LocationCreate(
    osm_id=6509705997,
    osm_type="NODE",
    osm_name="Carrefour",
    osm_address_postcode="1000",
    osm_address_city="Bruxelles - Brussel",
    osm_address_country="België / Belgique / Belgien",
)
PRICE_1 = PriceCreate(
    product_code="8001505005707",
    product_name="PATE NOCCIOLATA BIO 700G",
    # category="en:tomatoes",
    price=3.5,
    price_is_discounted=True,
    price_without_discount=5,
    currency="EUR",
    location_osm_id=123,
    location_osm_type="NODE",
    date="2023-10-31",
)
PRICE_2 = PriceCreate(
    product_code="8001505005707",
    product_name="PATE NOCCIOLATA BIO 700G",
    price=2.5,
    price_is_discounted=True,
    price_without_discount=3.5,
    currency="EUR",
    location_osm_id=123,
    location_osm_type="NODE",
    date="2023-10-31",
)
PRICE_3 = PriceCreate(
    product_code="8001505005707",
    product_name="PATE NOCCIOLATA BIO 700G",
    price=2.5,
    price_is_discounted=True,
    price_without_discount=3.5,
    currency="EUR",
    location_osm_id=123,
    location_osm_type="NODE",
    date="2023-10-31",
)


@pytest.fixture(scope="module")
def user(db_session):
    db_user = crud.create_user(db_session, USER.user_id)
    return db_user


@pytest.fixture(scope="module")
def user_session(db_session) -> SessionModel:
    session, *_ = crud.create_session(db_session, USER.user_id, USER.token)
    return session


@pytest.fixture()
def user_session_1(db_session) -> SessionModel:
    session, *_ = crud.create_session(db_session, USER_1.user_id, USER_1.token)
    return session


@pytest.fixture(scope="module")
def product(db_session):
    db_product = crud.create_product(db_session, PRODUCT)
    return db_product


@pytest.fixture(scope="module")
def location(db_session):
    db_location = crud.create_location(db_session, LOCATION)
    return db_location


@pytest.fixture(scope="function")
def clean_users(db_session):
    db_session.query(SessionModel).delete()
    db_session.query(crud.User).delete()
    db_session.commit()


@pytest.fixture(scope="function")
def clean_prices(db_session):
    db_session.query(crud.Price).delete()
    db_session.commit()


@pytest.fixture(scope="function")
def clean_products(db_session):
    db_session.query(crud.Product).delete()
    db_session.commit()


@pytest.fixture(scope="function")
def clean_locations(db_session):
    db_session.query(crud.Location).delete()
    db_session.commit()


@pytest.fixture(scope="function")
def clean_proofs(db_session):
    db_session.query(crud.Proof).delete()
    db_session.commit()


# Test users
# ------------------------------------------------------------------------------
def test_get_users(db_session, clean_users):
    crud.create_user(db_session, USER_1.user_id)
    crud.create_user(db_session, USER_2.user_id)

    assert len(crud.get_users(db_session)) == 2
    response = client.get("/api/v1/users")
    assert response.status_code == 200
    assert len(response.json()["items"]) == 2
    for user_field in ["id", "token"]:
        assert user_field not in response.json()["items"][0]
    for user_field in ["user_id", "price_count"]:
        assert user_field in response.json()["items"][0]


def test_get_users_pagination(clean_users):
    response = client.get("/api/v1/users")
    assert response.status_code == 200
    for key in PAGINATION_KEYS:
        assert key in response.json()


def test_default_user_moderator(db_session, clean_users):
    crud.create_user(db_session, USER_1.user_id)
    assert not crud.get_user_by_user_id(db_session, USER_1.user_id).is_moderator
    crud.update_user_moderator(db_session, USER_1.user_id, True)
    assert crud.get_user_by_user_id(db_session, USER_1.user_id).is_moderator


# def test_get_users_filters(db_session, clean_users):
#     crud.create_user(db_session, USER_1)
#     crud.create_user(db_session, USER_2)

#     assert len(crud.get_users(db_session)) == 2

#     response = client.get("/api/v1/users?price_count__gte=1")
#     assert response.status_code == 200
#     assert len(response.json()["items"]) == 1


# Test prices
# ------------------------------------------------------------------------------
def test_create_price(db_session, user_session: SessionModel, clean_prices):
    # without authentication
    response = client.post(
        "/api/v1/prices",
        json=jsonable_encoder(PRICE_1),
    )
    assert response.status_code == 401
    # with wrong authentication
    response = client.post(
        "/api/v1/prices",
        json=jsonable_encoder(PRICE_1),
        headers={"Authorization": f"Bearer {user_session.token}X"},
    )
    assert response.status_code == 401
    # with authentication
    response = client.post(
        "/api/v1/prices",
        json=jsonable_encoder(PRICE_1),
        headers={"Authorization": f"Bearer {user_session.token}"},
    )
    assert response.status_code == 201
    assert response.json()["product_code"] == PRICE_1.product_code
    assert len(crud.get_prices(db_session)) == 1
    # assert db_prices[0]["owner"] == user.user_id
    # price with discount
    response = client.post(
        "/api/v1/prices",
        json=jsonable_encoder(PRICE_2),
        headers={"Authorization": f"Bearer {user_session.token}"},
    )
    assert response.status_code == 201
    assert response.json()["product_code"] == PRICE_2.product_code
    assert len(crud.get_prices(db_session)) == 1 + 1
    # assert db_prices[0]["owner"] == user.user_id


def test_update_price_moderator(db_session, user_session, user_session_1, clean_prices):
    crud.update_user_moderator(db_session, USER_1.user_id, False)
    proof = crud.create_proof(
        db_session, "/", " ", "PRICE_TAG", user_session.user, True
    )

    # moderator = False upload a proof not owned
    PRICE_3.proof_id = proof.id
    response = client.post(
        "/api/v1/prices",
        json=jsonable_encoder(PRICE_3),
        headers={"Authorization": f"Bearer {user_session_1.token}"},
    )
    assert not user_session_1.user.is_moderator
    assert response.status_code == 403

    crud.update_user_moderator(db_session, USER_1.user_id, True)
    # moderator = True upload a proof not owned
    PRICE_3.proof_id = proof.id
    response = client.post(
        "/api/v1/prices",
        json=jsonable_encoder(PRICE_3),
        headers={"Authorization": f"Bearer {user_session_1.token}"},
    )
    assert user_session_1.user.is_moderator
    assert response.status_code == 201


def test_create_price_with_category_tag(
    db_session, user_session: SessionModel, clean_prices
):
    PRICE_WITH_CATEGORY_TAG = PRICE_1.model_copy(
        update={
            "product_code": None,
            "category_tag": "en:tomatoes",
            "labels_tags": ["en:Organic"],
            "origins_tags": ["en:France"],
            "date": "2023-12-01",
            "price_per": "UNIT",
        }
    )
    response = client.post(
        "/api/v1/prices",
        json=jsonable_encoder(PRICE_WITH_CATEGORY_TAG),
        headers={"Authorization": f"Bearer {user_session.token}"},
    )
    json_response = response.json()
    assert response.status_code == 201
    assert json_response.get("category_tag") == "en:tomatoes"
    assert json_response.get("labels_tags") == ["en:organic"]
    assert json_response.get("origins_tags") == ["en:france"]
    assert json_response.get("date") == "2023-12-01"
    assert json_response.get("price_per") == "UNIT"
    db_prices = crud.get_prices(db_session)
    assert len(db_prices) == 1


def test_create_price_required_fields_validation(
    db_session, user_session: SessionModel, clean_prices
):
    REQUIRED_FIELDS = [
        "price",
        "location_osm_id",
        "location_osm_type",
        "date",
    ]
    for price_field in REQUIRED_FIELDS:
        PRICE_WITH_FIELD_MISSING = PRICE_1.model_copy(update={price_field: None})
        response = client.post(
            "/api/v1/prices",
            json=jsonable_encoder(PRICE_WITH_FIELD_MISSING),
            headers={"Authorization": f"Bearer {user_session.token}"},
        )
        assert response.status_code == 422
        assert len(crud.get_prices(db_session)) == 0


def test_create_price_product_code_pattern_validation(
    db_session, user_session, clean_prices
):
    # product_code cannot be an empty string, nor contain letters
    WRONG_PRICE_PRODUCT_CODES = ["", "en:tomates", "8001505005707XYZ"]
    for wrong_price_product_code in WRONG_PRICE_PRODUCT_CODES:
        PRICE_WITH_PRODUCT_CODE_ERROR = PRICE_1.model_copy(
            update={"product_code": wrong_price_product_code}
        )
        response = client.post(
            "/api/v1/prices",
            json=jsonable_encoder(PRICE_WITH_PRODUCT_CODE_ERROR),
            headers={"Authorization": f"Bearer {user_session.token}"},
        )
        assert response.status_code == 422
        assert len(crud.get_prices(db_session)) == 0


def test_create_price_category_tag_pattern_validation(
    db_session, user_session: SessionModel, clean_prices
):
    # category_tag must follow a certain pattern (ex: "en:tomatoes")
    WRONG_PRICE_CATEGORY_TAGS = ["", ":", "en", ":tomatoes"]
    for wrong_price_category_tag in WRONG_PRICE_CATEGORY_TAGS:
        PRICE_WITH_CATEGORY_TAG_ERROR = PRICE_1.model_copy(
            update={"product_code": None, "category_tag": wrong_price_category_tag}
        )
        response = client.post(
            "/api/v1/prices",
            json=jsonable_encoder(PRICE_WITH_CATEGORY_TAG_ERROR),
            headers={"Authorization": f"Bearer {user_session.token}"},
        )
        assert response.status_code == 422
        assert len(crud.get_prices(db_session)) == 0


def test_create_price_currency_validation(
    db_session, user_session: SessionModel, clean_prices
):
    # currency must have a specific format (ex: "EUR")
    WRONG_PRICE_CURRENCIES = ["", "€", "euro"]
    for wrong_price_currency in WRONG_PRICE_CURRENCIES:
        PRICE_WITH_CURRENCY_ERROR = PRICE_1.model_copy(
            update={"currency": wrong_price_currency}
        )
        response = client.post(
            "/api/v1/prices",
            json=jsonable_encoder(PRICE_WITH_CURRENCY_ERROR),
            headers={"Authorization": f"Bearer {user_session.token}"},
        )
        assert response.status_code == 422
        assert len(crud.get_prices(db_session)) == 0


def test_create_price_location_osm_type_validation(
    db_session, user_session: SessionModel, clean_prices
):
    WRONG_PRICE_LOCATION_OSM_TYPES = ["", "node"]
    for wrong_price_location_osm_type in WRONG_PRICE_LOCATION_OSM_TYPES:
        PRICE_WITH_LOCATION_OSM_TYPE_ERROR = PRICE_1.model_copy(
            update={"location_osm_type": wrong_price_location_osm_type}
        )
        response = client.post(
            "/api/v1/prices",
            json=jsonable_encoder(PRICE_WITH_LOCATION_OSM_TYPE_ERROR),
            headers={"Authorization": f"Bearer {user_session.token}"},
        )
        assert response.status_code == 422
        assert len(crud.get_prices(db_session)) == 0


def test_create_price_code_category_exclusive_validation(
    db_session, user_session: SessionModel, clean_prices
):
    # both product_code & category_tag missing: error
    PRICE_WITH_CODE_AND_CATEGORY_MISSING = PRICE_1.model_copy(
        update={"product_code": None}
    )
    response = client.post(
        "/api/v1/prices",
        json=jsonable_encoder(PRICE_WITH_CODE_AND_CATEGORY_MISSING),
        headers={"Authorization": f"Bearer {user_session.token}"},
    )
    assert response.status_code == 422
    assert len(crud.get_prices(db_session)) == 0
    # only product_code: ok
    PRICE_WITH_ONLY_PRODUCT_CODE = PRICE_1.model_copy()
    response = client.post(
        "/api/v1/prices",
        json=jsonable_encoder(PRICE_WITH_ONLY_PRODUCT_CODE),
        headers={"Authorization": f"Bearer {user_session.token}"},
    )
    assert response.status_code == 201
    assert len(crud.get_prices(db_session)) == 1
    # only category_tag: ok
    PRICE_WITH_ONLY_CATEGORY = PRICE_1.model_copy(
        update={
            "product_code": None,
            "category_tag": "en:tomatoes",
            "date": "2023-10-01",
        }
    )
    response = client.post(
        "/api/v1/prices",
        json=jsonable_encoder(PRICE_WITH_ONLY_CATEGORY),
        headers={"Authorization": f"Bearer {user_session.token}"},
    )
    assert response.status_code == 201
    assert len(crud.get_prices(db_session)) == 2
    # both product_code & category_tag present: error
    PRICE_WITH_BOTH_CODE_AND_CATEGORY = PRICE_1.model_copy(
        update={"category_tag": "en:tomatoes"}
    )
    response = client.post(
        "/api/v1/prices",
        json=jsonable_encoder(PRICE_WITH_BOTH_CODE_AND_CATEGORY),
        headers={"Authorization": f"Bearer {user_session.token}"},
    )
    assert response.status_code == 422
    assert len(crud.get_prices(db_session)) == 2


def test_create_price_labels_tags_pattern_validation(
    db_session, user_session: SessionModel, clean_prices
):
    # product_code cannot be an empty string, nor contain letters
    WRONG_PRICE_LABELS_TAGS = [[]]
    for wrong_price_labels_tags in WRONG_PRICE_LABELS_TAGS:
        PRICE_WITH_LABELS_TAGS_ERROR = PRICE_1.model_copy(
            update={"labels_tags": wrong_price_labels_tags}
        )
        response = client.post(
            "/api/v1/prices",
            json=jsonable_encoder(PRICE_WITH_LABELS_TAGS_ERROR),
            headers={"Authorization": f"Bearer {user_session.token}"},
        )
        assert response.status_code == 422
        assert len(crud.get_prices(db_session)) == 0


def test_get_prices(db_session, user_session: SessionModel, clean_prices):
    for _ in range(3):
        crud.create_price(db_session, PRICE_1, user_session.user)

    assert len(crud.get_prices(db_session)) == 3
    response = client.get("/api/v1/prices")
    assert response.status_code == 200
    assert len(response.json()["items"]) == 3
    for price_field in ["owner", "product_id", "location_id", "proof_id"]:
        assert price_field in response.json()["items"][0]
    for price_relationship in ["product", "location"]:
        assert price_relationship in response.json()["items"][0]


def test_get_prices_pagination():
    response = client.get("/api/v1/prices")
    assert response.status_code == 200
    for key in PAGINATION_KEYS:
        assert key in response.json()


def test_get_prices_filters(db_session, user_session: SessionModel, clean_prices):
    crud.create_price(db_session, PRICE_1, user_session.user)
    crud.create_price(
        db_session,
        PRICE_1.model_copy(
            update={
                "price": 3.99,
                "currency": "USD",
                "date": datetime.date.fromisoformat("2023-11-01"),
            }
        ),
        user_session.user,
    )
    crud.create_price(
        db_session, PRICE_1.model_copy(update={"price": 5.10}), user_session.user
    )
    crud.create_price(
        db_session,
        PRICE_1.model_copy(
            update={
                "product_code": None,
                "category_tag": "en:tomatoes",
                "labels_tags": ["en:organic"],
                "origins_tags": ["en:spain"],
            }
        ),
        user_session.user,
    )

    assert len(crud.get_prices(db_session)) == 4

    # 3 prices with the same product_code
    response = client.get(f"/api/v1/prices?product_code={PRICE_1.product_code}")
    assert response.status_code == 200
    assert len(response.json()["items"]) == 3
    # 1 price with a category_tag
    response = client.get("/api/v1/prices?category_tag=en:tomatoes")
    assert response.status_code == 200
    assert len(response.json()["items"]) == 1
    # 1 price with price > 5
    response = client.get("/api/v1/prices?price__gt=5")
    assert response.status_code == 200
    assert len(response.json()["items"]) == 1
    # 1 price with currency USD
    response = client.get("/api/v1/prices?currency=USD")
    assert response.status_code == 200
    assert len(response.json()["items"]) == 1
    # 2 prices with date = 2023-10-31
    response = client.get(f"/api/v1/prices?date={PRICE_1.date}")
    assert response.status_code == 200
    assert len(response.json()["items"]) == 3


def test_get_prices_orders(db_session, user_session: SessionModel, clean_prices):
    # PRICE_1 date is "2023-10-31"
    crud.create_price(db_session, PRICE_1, user_session.user)
    crud.create_price(
        db_session,
        PRICE_1.model_copy(
            update={"price": 3.99, "date": datetime.date.fromisoformat("2023-10-01")}
        ),
        user_session.user,
    )
    response = client.get("/api/v1/prices")
    assert response.status_code == 200
    assert len(response.json()["items"]) == 2
    response = client.get("/api/v1/prices?order_by=%2Bdate")  # +date, ASC
    assert response.status_code == 200
    assert (response.json()["items"][0]["date"]) == "2023-10-01"
    response = client.get("/api/v1/prices?order_by=-date")  # DESC
    assert response.status_code == 200
    assert (response.json()["items"][0]["date"]) == "2023-10-31"


def test_update_price(db_session, user_session: SessionModel):
    db_price = crud.create_price(db_session, PRICE_1, user_session.user)
    new_price = 5.5
    PRICE_UPDATE_PARTIAL = {"price": new_price}
    # without authentication
    response = client.patch(f"/api/v1/prices/{db_price.id}")
    assert response.status_code == 401
    # with authentication but not price owner
    user_1_session, *_ = crud.create_session(db_session, USER_1.user_id, USER_1.token)
    response = client.patch(
        f"/api/v1/prices/{db_price.id}",
        headers={"Authorization": f"Bearer {user_1_session.token}"},
        json=jsonable_encoder(PRICE_UPDATE_PARTIAL),
    )
    assert response.status_code == 403
    # with authentication but price unknown
    response = client.patch(
        f"/api/v1/prices/{db_price.id+1}",
        headers={"Authorization": f"Bearer {user_session.token}"},
        json=jsonable_encoder(PRICE_UPDATE_PARTIAL),
    )
    assert response.status_code == 404
    # with authentication and price owner
    response = client.patch(
        f"/api/v1/prices/{db_price.id}",
        headers={"Authorization": f"Bearer {user_session.token}"},
        json=jsonable_encoder(PRICE_UPDATE_PARTIAL),
    )
    assert response.status_code == 200
    assert response.json()["price"] == new_price
    assert response.json()["price_is_discounted"] == PRICE_1.price_is_discounted
    assert response.json()["price_without_discount"] == PRICE_1.price_without_discount
    # with authentication and price owner
    PRICE_UPDATE_PARTIAL_MORE = {
        **PRICE_UPDATE_PARTIAL,
        "price_is_discounted": False,
        "price_without_discount": None,
    }
    response = client.patch(
        f"/api/v1/prices/{db_price.id}",
        headers={"Authorization": f"Bearer {user_session.token}"},
        json=jsonable_encoder(PRICE_UPDATE_PARTIAL_MORE),
    )
    assert response.status_code == 200
    assert response.json()["price"] == new_price
    assert (
        response.json()["price_is_discounted"] != PRICE_1.price_is_discounted
    )  # False
    assert response.json()["price_without_discount"] is None
    # with authentication and price owner but extra fields
    PRICE_UPDATE_PARTIAL_WRONG = {**PRICE_UPDATE_PARTIAL, "proof_id": 1}
    response = client.patch(
        f"/api/v1/prices/{db_price.id}",
        headers={"Authorization": f"Bearer {user_session.token}"},
        json=jsonable_encoder(PRICE_UPDATE_PARTIAL_WRONG),
    )
    assert response.status_code == 422


def test_delete_price(db_session, user_session: SessionModel, clean_prices):
    db_price = crud.create_price(db_session, PRICE_1, user_session.user)

    new_price = 5.5
    price_updatable_fields = PriceBasicUpdatableFields(
        price=new_price, price_is_discounted=False
    )

    # without authentication
    response = client.delete(f"/api/v1/prices/{db_price.id}")
    assert response.status_code == 401
    # with authentication but not price owner
    user_1_session, *_ = crud.create_session(db_session, USER_1.user_id, USER_1.token)
    response = client.delete(
        f"/api/v1/prices/{db_price.id}",
        headers={"Authorization": f"Bearer {user_1_session.token}"},
        json=jsonable_encoder(price_updatable_fields),
    )
    assert response.status_code == 403

    # with authentication but price unknown
    response = client.delete(
        f"/api/v1/prices/{db_price.id + 1}",
        headers={"Authorization": f"Bearer {user_session.token}"},
        json=jsonable_encoder(price_updatable_fields),
    )
    assert response.status_code == 404
    # with authentication and price owner
<<<<<<< HEAD

    # if any field which is not is basic updatable field provided
    # it should throw an error
    price_fields = {
        "proof_id": 1,
        "new_price": 5.5,
    }

    response = client.put(
        f"/api/v1/prices/{db_price.id}",
        headers={"Authorization": f"Bearer {user_session.token}"},
        json=jsonable_encoder(price_fields),
    )

    assert response.status_code == 422  # Unprocessable Entity

    response = client.put(
=======
    response = client.delete(
>>>>>>> ef019fc4
        f"/api/v1/prices/{db_price.id}",
        headers={"Authorization": f"Bearer {user_session.token}"},
    )
    assert response.status_code == 204


# Test proofs
# ------------------------------------------------------------------------------
def test_create_proof(user_session: SessionModel, clean_proofs):
    # This test depends on the previous test_create_price
    # without authentication
    response = client.post(
        "/api/v1/proofs/upload",
    )
    assert response.status_code == 401
    # with authentication but validation error (file & type missing)
    response = client.post(
        "/api/v1/proofs/upload",
        headers={"Authorization": f"Bearer {user_session.token}"},
    )
    assert response.status_code == 422
    # with authentication but validation error (type missing)
    response = client.post(
        "/api/v1/proofs/upload",
        files={"file": ("filename", (io.BytesIO(b"test")), "image/webp")},
        headers={"Authorization": f"Bearer {user_session.token}"},
    )
    assert response.status_code == 422
    # with authentication but validation error (file missing)
    response = client.post(
        "/api/v1/proofs/upload",
        data={"type": "PRICE_TAG"},
        headers={"Authorization": f"Bearer {user_session.token}"},
    )
    assert response.status_code == 422

    # Check that is_public = False is not allowed for types other than RECEIPT
    response = client.post(
        "/api/v1/proofs/upload",
        files={"file": ("filename", (io.BytesIO(b"test")), "image/webp")},
        data={"type": "PRICE_TAG", "is_public": "false"},
        headers={"Authorization": f"Bearer {user_session.token}"},
    )
    assert response.status_code == 422

    # with authentication and no validation error
    response = client.post(
        "/api/v1/proofs/upload",
        files={"file": ("filename", (io.BytesIO(b"test")), "image/webp")},
        data={"type": "PRICE_TAG"},
        headers={"Authorization": f"Bearer {user_session.token}"},
    )
    assert response.status_code == 201

    # with authentication and is_public = False
    response = client.post(
        "/api/v1/proofs/upload",
        files={"file": ("filename", (io.BytesIO(b"test")), "image/webp")},
        data={"type": "RECEIPT", "is_public": "false"},
        headers={"Authorization": f"Bearer {user_session.token}"},
    )
    assert response.status_code == 201


def test_get_proofs(user_session: SessionModel):
    # without authentication
    response = client.get("/api/v1/proofs")
    assert response.status_code == 401
    # with authentication
    response = client.get(
        "/api/v1/proofs",
        headers={"Authorization": f"Bearer {user_session.token}"},
    )
    assert response.status_code == 200

    # has pagination
    for key in PAGINATION_KEYS:
        assert key in response.json()

    data = response.json()["items"]
    assert len(data) == 2

    for item in data:
        assert set(item.keys()) == {
            "id",
            "file_path",
            "mimetype",
            "type",
            "owner",
            "created",
            "is_public",
            "price_count",
        }

    for i, item in enumerate(data):
        assert isinstance(item["id"], int)
        assert item["file_path"].startswith("0001/")
        assert item["file_path"].endswith(".webp")
        assert item["type"] == ("PRICE_TAG" if i == 0 else "RECEIPT")
        assert item["owner"] == "user"
        assert item["is_public"] == (True if i == 0 else False)
        assert item["price_count"] == 0


def test_get_proofs_filters(db_session, user_session: SessionModel):
    assert (
        len(
            crud.get_proofs(db_session, filters=ProofFilter(owner=user_session.user_id))
        )
        == 2
    )

    # 1 proof is a receipt
    response = client.get(
        "/api/v1/proofs?type=RECEIPT",
        headers={"Authorization": f"Bearer {user_session.token}"},
    )
    assert response.status_code == 200
    assert len(response.json()["items"]) == 1
    # # order by most recent  # error because same timestamp...
    # response = client.get(
    #     "/api/v1/proofs?order_by=created",
    #     headers={"Authorization": f"Bearer {user_session.token}"},
    # )
    # assert response.status_code == 200
    # assert len(response.json()["items"]) == 2
    # assert response.json()["items"][0]["id"] < response.json()["items"][1]["id"]  # noqa
    # response = client.get(
    #     "/api/v1/proofs?order_by=-created",
    #     headers={"Authorization": f"Bearer {user_session.token}"},
    # )
    # assert response.status_code == 200
    # assert len(response.json()["items"]) == 2
    # assert response.json()["items"][0]["id"] > response.json()["items"][1]["id"]  # noqa


def test_get_proof(
    db_session, user_session: SessionModel, user_session_1: SessionModel, clean_proofs
):
    proof_user = crud.create_proof(
        db_session, "/", " ", "PRICE_TAG", user_session.user, True
    )
    proof_user_1 = crud.create_proof(
        db_session, "/", " ", "RECEIPT", user_session_1.user, True
    )

    # get without auth
    response = client.get(f"/api/v1/proofs/{proof_user.id}")
    assert response.status_code == 401

    # with authentication but proof unknown
    response = client.get(
        f"/api/v1/proofs/{proof_user_1.id + 1}",
        headers={"Authorization": f"Bearer {user_session_1.token}"},
    )
    assert response.status_code == 404

    # get but not proof owner and not moderator
    crud.update_user_moderator(db_session, user_session_1.user_id, False)
    response = client.get(
        f"/api/v1/proofs/{proof_user.id}",
        headers={"Authorization": f"Bearer {user_session_1.token}"},
    )
    assert response.status_code == 403

    # get but not proof owner but moderator
    crud.update_user_moderator(db_session, user_session_1.user_id, True)
    response = client.get(
        f"/api/v1/proofs/{proof_user.id}",
        headers={"Authorization": f"Bearer {user_session_1.token}"},
    )
    assert response.status_code == 200

    # get and proof owner
    response = client.get(
        f"/api/v1/proofs/{proof_user.id}",
        headers={"Authorization": f"Bearer {user_session.token}"},
    )
    assert response.status_code == 200


def test_delete_proof(
    db_session, user_session: SessionModel, user_session_1: SessionModel, clean_proofs
):
    # create proof
    response = client.post(
        "/api/v1/proofs/upload",
        files={"file": ("filename", (io.BytesIO(b"test")), "image/webp")},
        data={"type": "PRICE_TAG"},
        headers={"Authorization": f"Bearer {user_session.token}"},
    )
    assert response.status_code == 201
    proof = crud.get_proof_by_id(db_session, response.json().get("id"))
    # assert Path(images_dir/proof.file_path).exists()

    # create price associated with proof
    PRICE_3.proof_id = proof.id
    price_response = client.post(
        "/api/v1/prices",
        json=jsonable_encoder(PRICE_3),
        headers={"Authorization": f"Bearer {user_session.token}"},
    )
    assert price_response.status_code == 201

    # delete without auth
    response = client.delete(f"/api/v1/proofs/{proof.id}")
    assert response.status_code == 401

    crud.update_user_moderator(db_session, USER_1.user_id, False)
    # delete but not proof owner and not moderator
    response = client.delete(
        f"/api/v1/proofs/{proof.id}",
        headers={"Authorization": f"Bearer {user_session_1.token}"},
    )
    assert response.status_code == 403

    # with authentication but proof unknown
    response = client.delete(
        f"/api/v1/proofs/{proof.id + 1}",
        headers={"Authorization": f"Bearer {user_session.token}"},
    )
    assert response.status_code == 404

    # with auth but proof associated with prices
    response = client.delete(
        f"/api/v1/proofs/{proof.id}",
        headers={"Authorization": f"Bearer {user_session.token}"},
    )
    assert response.status_code == 403
    assert len(proof.prices) > 0

    # proof without prices
    db_price = crud.get_price_by_id(db_session, price_response.json().get("id"))
    crud.delete_price(db_session, db_price)
    response = client.delete(
        f"/api/v1/proofs/{proof.id}",
        headers={"Authorization": f"Bearer {user_session.token}"},
    )
    assert response.status_code == 204
    assert len(proof.prices) == 0
    assert crud.get_proof_by_id(db_session, proof.id) is None
    # assert not Path(images_dir/proof.file_path).exists()


def test_delete_proof_moderator(
    db_session, user_session: SessionModel, user_session_1: SessionModel, clean_proofs
):
    # create proof user
    response = client.post(
        "/api/v1/proofs/upload",
        files={"file": ("filename", (io.BytesIO(b"test")), "image/webp")},
        data={"type": "PRICE_TAG"},
        headers={"Authorization": f"Bearer {user_session.token}"},
    )
    assert response.status_code == 201
    proof = crud.get_proof_by_id(db_session, response.json().get("id"))

    # create price associated with proof
    PRICE_3.proof_id = proof.id
    price_response = client.post(
        "/api/v1/prices",
        json=jsonable_encoder(PRICE_3),
        headers={"Authorization": f"Bearer {user_session.token}"},
    )
    assert price_response.status_code == 201

    # user_1.is_moderator = True, not owner, but proof associated with prices
    crud.update_user_moderator(db_session, USER_1.user_id, True)
    response = client.delete(
        f"/api/v1/proofs/{proof.id}",
        headers={"Authorization": f"Bearer {user_session_1.token}"},
    )
    assert response.status_code == 403
    assert user_session_1.user.is_moderator

    # user.is_moderator = True, not owener and proof with no prices
    db_price = crud.get_price_by_id(db_session, price_response.json().get("id"))
    crud.delete_price(db_session, db_price)
    assert len(proof.prices) == 0
    response = client.delete(
        f"/api/v1/proofs/{proof.id}",
        headers={"Authorization": f"Bearer {user_session_1.token}"},
    )
    assert response.status_code == 204
    assert crud.get_proof_by_id(db_session, proof.id) is None
    assert user_session_1.user.is_moderator


# Test products
# ------------------------------------------------------------------------------
def test_get_products(db_session, clean_products):
    crud.create_product(db_session, PRODUCT_1)
    crud.create_product(db_session, PRODUCT_2)
    crud.create_product(db_session, PRODUCT_3)

    assert len(crud.get_products(db_session)) == 3
    response = client.get("/api/v1/products")
    assert response.status_code == 200
    assert len(response.json()["items"]) == 3


def test_get_products_pagination(clean_products):
    response = client.get("/api/v1/products")
    assert response.status_code == 200
    for key in PAGINATION_KEYS:
        assert key in response.json()


# def test_get_products_filters(db_session, clean_products):
#     crud.create_product(db_session, PRODUCT_1)
#     crud.create_product(db_session, PRODUCT_2)
#     crud.create_product(db_session, PRODUCT_3)

#     assert len(crud.get_products(db_session)) == 3

#     # 3 products with the same source
#     response = client.get("/api/v1/products?source=off")
#     assert response.status_code == 200
#     assert len(response.json()["items"]) == 3
#     # 1 product with a specific product_name
#     response = client.get("/api/v1/products?product_name__like=châtaignes")
#     assert response.status_code == 200
#     assert len(response.json()["items"]) == 1
#     # 2 products with the same brand
#     response = client.get("/api/v1/products?brands__like=Clément Faugier")
#     assert response.status_code == 200
#     assert len(response.json()["items"]) == 2
#     # 2 products with a positive unique_scans_n
#     response = client.get("/api/v1/products?unique_scans_n__gte=1")
#     assert response.status_code == 200
#     assert len(response.json()["items"]) == 2


def test_get_product(db_session, clean_products):
    crud.create_product(db_session, PRODUCT_1)
    crud.create_product(db_session, PRODUCT_2)
    last_product = crud.create_product(db_session, PRODUCT_3)

    # by id: product exists
    response = client.get(f"/api/v1/products/{last_product.id}")
    assert response.status_code == 200
    # by id: product does not exist
    response = client.get(f"/api/v1/products/{last_product.id + 1}")
    assert response.status_code == 404
    # by code: product exists
    response = client.get(f"/api/v1/products/code/{last_product.code}")
    assert response.status_code == 200
    # by code: product does not exist
    response = client.get(f"/api/v1/products/code/{last_product.code + 'X'}")
    assert response.status_code == 404


# Test locations
# ------------------------------------------------------------------------------
def test_get_locations(db_session, clean_locations):
    crud.create_location(db_session, LOCATION_1)
    crud.create_location(db_session, LOCATION_2)

    assert len(crud.get_locations(db_session)) == 2
    response = client.get("/api/v1/locations")
    assert response.status_code == 200
    assert len(response.json()["items"]) == 2


def test_get_locations_pagination(clean_locations):
    response = client.get("/api/v1/locations")
    assert response.status_code == 200
    for key in PAGINATION_KEYS:
        assert key in response.json()


# def test_get_locations_filters(db_session, clean_locations):
#     crud.create_location(db_session, LOCATION_1)
#     crud.create_location(db_session, LOCATION_2)

#     assert len(crud.get_locations(db_session)) == 2

#     # 1 location Monoprix
#     response = client.get("/api/v1/locations?osm_name__like=Monoprix")
#     assert response.status_code == 200
#     assert len(response.json()["items"]) == 1
#     # 1 location in France
#     response = client.get("/api/v1/locations?osm_address_country__like=France")  # noqa
#     assert response.status_code == 200
#     assert len(response.json()["items"]) == 1


def test_get_location(location):
    # by id: location exists
    response = client.get(f"/api/v1/locations/{location.id}")
    assert response.status_code == 200
    # by id: location does not exist
    response = client.get(f"/api/v1/locations/{location.id + 1}")
    assert response.status_code == 404
    # by osm id & type: location exists
    response = client.get(
        f"/api/v1/locations/osm/{location.osm_type.value}/{location.osm_id}"
    )
    assert response.status_code == 200
    response = client.get(
        f"/api/v1/locations/osm/{location.osm_type.value.lower()}/{location.osm_id}"
    )
    assert response.status_code == 200
    # by osm id & type: location does not exist
    response = client.get(
        f"/api/v1/locations/osm/{location.osm_type.value}/{location.osm_id + 1}"
    )
    assert response.status_code == 404<|MERGE_RESOLUTION|>--- conflicted
+++ resolved
@@ -645,12 +645,6 @@
 
 def test_delete_price(db_session, user_session: SessionModel, clean_prices):
     db_price = crud.create_price(db_session, PRICE_1, user_session.user)
-
-    new_price = 5.5
-    price_updatable_fields = PriceBasicUpdatableFields(
-        price=new_price, price_is_discounted=False
-    )
-
     # without authentication
     response = client.delete(f"/api/v1/prices/{db_price.id}")
     assert response.status_code == 401
@@ -659,39 +653,16 @@
     response = client.delete(
         f"/api/v1/prices/{db_price.id}",
         headers={"Authorization": f"Bearer {user_1_session.token}"},
-        json=jsonable_encoder(price_updatable_fields),
     )
     assert response.status_code == 403
-
     # with authentication but price unknown
     response = client.delete(
         f"/api/v1/prices/{db_price.id + 1}",
         headers={"Authorization": f"Bearer {user_session.token}"},
-        json=jsonable_encoder(price_updatable_fields),
     )
     assert response.status_code == 404
     # with authentication and price owner
-<<<<<<< HEAD
-
-    # if any field which is not is basic updatable field provided
-    # it should throw an error
-    price_fields = {
-        "proof_id": 1,
-        "new_price": 5.5,
-    }
-
-    response = client.put(
-        f"/api/v1/prices/{db_price.id}",
-        headers={"Authorization": f"Bearer {user_session.token}"},
-        json=jsonable_encoder(price_fields),
-    )
-
-    assert response.status_code == 422  # Unprocessable Entity
-
-    response = client.put(
-=======
     response = client.delete(
->>>>>>> ef019fc4
         f"/api/v1/prices/{db_price.id}",
         headers={"Authorization": f"Bearer {user_session.token}"},
     )
